--- conflicted
+++ resolved
@@ -1,4 +1,22 @@
-<<<<<<< HEAD
+## Unreleased
+
+### Potential Breaking Changes
+
+- Instead of returning `-> Result<Self::Value, String>`, strategies are expected
+  to return `-> Result<Self::Value, Rejection>` instead. `Rejection` reduces
+  the amount of heap allocations, especially for `.prop_filter(..)` where
+  you may now also pass in `&'static str` as well as `Rc<str>`.
+  You will only experience breaks if you've written your own strategy types
+  or if you've used `TestCaseError::Reject` or `TestCaseError::Fail` expliclty.
+
+### New Additions
+
+- Added `proptest::strategy::Rejection` which allows you to avoid heap
+  allocation in some places or share allocation with string-interning.
+
+- Added a type alias `proptest::strategy::NewTree<S>` where `S: Strategy`
+  defined as: `type NewTree<S> = Result<<S as Strategy>::Value, Rejection>`.
+
 ## 0.3.4
 
 ### Bug Fixes
@@ -33,30 +51,6 @@
 
 - Fix a case where certain combinations of strategies, like two
   `prop_shuffle()`s in close proximity, could result in low-quality randomness.
-=======
-## 0.4.0
-
-### Potential Breaking Changes
-
-- Instead of returning `-> Result<Self::Value, String>`, strategies are expected
-  to return `-> Result<Self::Value, Rejection>` instead. `Rejection` reduces
-  the amount of heap allocations, especially for `.prop_filter(..)` where
-  you may now also pass in `&'static str` as well as `Rc<str>`.
-  You will only experience breaks if you've written your own strategy types
-  or if you've used `TestCaseError::Reject` or `TestCaseError::Fail` expliclty.
-
-### New Additions
-
-- Added `proptest::strategy::Rejection` which allows you to avoid heap allocation
-  in some places or share allocation with string-interning.
-
-- Added a type alias `proptest::strategy::NewTree<S>` where `S: Strategy`
-  defined as: `type NewTree<S> = Result<<S as Strategy>::Value, Rejection>`.
-
-- Added `TestCaseError::reject` and `reject_case` (short-hand).
-
-- Added `TestCaseError::fail` and `fail_case` (short-hand).
->>>>>>> d01fd14d
 
 ## 0.3.2
 
