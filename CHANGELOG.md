--- conflicted
+++ resolved
@@ -1,4 +1,3 @@
-<<<<<<< HEAD
 ## Unreleased
 
 ### Potential Breaking Changes
@@ -55,16 +54,11 @@
 
 - Relaxed the constraints of `btree_map` removing `'static`.
 
-### Bug Fixes
-
-- Fixed support for `u128` and `i128` on nightly.
-=======
 ## 0.4.2
 
 ### Bug Fixes
 
 - The `unstable` feature now works again.
->>>>>>> ade92b8b
 
 ## 0.4.1
 
